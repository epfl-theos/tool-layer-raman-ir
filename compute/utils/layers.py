import numpy as np
from ase.neighborlist import NeighborList
from pymatgen.analysis.structure_matcher import StructureMatcher
from pymatgen.symmetry.analyzer import SpacegroupAnalyzer
from pymatgen.core.operations import SymmOp
from pymatgen.io.ase import AseAtomsAdaptor

from .structures import get_covalent_radii_array
from .linalg import shortest_vector_index, gauss_reduce
from .map_positions import are_same_except_order
from .pointgroup import SYMPREC


def find_layers(  # pylint: disable=too-many-locals,too-many-statements,too-many-branches
    asecell, factor=1.1
):
    """
    Obtains all subunits of a given structure by looking
    at the connectivity of the bonds.

    :param asecell: the bulk unit cell (in ase.Atoms format)
    :param factor: the skin factor
    :return: a tuple with a boolean indicating if the material is layered, a list of layers in the structure (ase format),
        a list of indices of the atoms in each layer, and a rotated bulk ASE cell (with stacking axis along z).
        MOREOVER, it 1) returns layers ordered by stacking index and 2) makes sure the layer is connected when 
        removing the PBC along the third (stacking) axis.
    """
    tol = 1.0e-6
    nl = NeighborList(
        factor * get_covalent_radii_array(asecell),
        bothways=True,
        self_interaction=False,
        skin=0.0,
    )
    nl.update(asecell)
    vector1, vector2, vector3 = asecell.cell
    is_layered = True
    layer_structures = []
    layer_indices = []
    visited = []
    aselayer = None
    final_layered_structures = None

    # Loop over atoms (idx: atom index)
    for idx in range(len(asecell)):  # pylint: disable=too-many-nested-blocks
        # Will contain the indices of the atoms in the "current" layer
        layer = []
        # Check if I already visited this atom
        if idx not in visited:
            # Update 'layer' and 'visited'
            check_neighbors(idx, nl, asecell, visited, layer)
            aselayer = asecell.copy()[layer]
            layer_nl = NeighborList(
                factor * get_covalent_radii_array(aselayer),
                bothways=True,
                self_interaction=False,
                skin=0.0,
            )
            layer_nl.update(aselayer)
            # We search for the periodic images of the first atom (idx=0)
            # that are connected to at least one atom of the connected layer
            neigh_vec = []
            for idx2 in range(len(aselayer)):
                _, offsets = layer_nl.get_neighbors(idx2)
                for offset in offsets:
                    if not all(offset == [0, 0, 0]):
                        neigh_vec.append(offset)
            # We define the dimensionality as the rank
            dim = np.linalg.matrix_rank(neigh_vec)
            if dim == 2:
                cell = asecell.cell
                vectors = list(np.dot(neigh_vec, cell))
                iv = shortest_vector_index(vectors)
                vector1 = vectors.pop(iv)
                iv = shortest_vector_index(vectors)
                vector2 = vectors.pop(iv)
                vector3 = np.cross(vector1, vector2)
                while np.linalg.norm(vector3) < tol:
                    iv = shortest_vector_index(vectors)
                    vector2 = vectors.pop(iv)
                    vector3 = np.cross(vector1, vector2)
                vector1, vector2 = gauss_reduce(vector1, vector2)
                vector3 = np.cross(vector1, vector2)
                aselayer = _update_and_rotate_cell(
                    aselayer, [vector1, vector2, vector3], [list(range(len(aselayer)))]
                )
                disconnected = []
                for i in range(-3, 4):
                    for j in range(-3, 4):
                        for k in range(-3, 4):
                            vector = i * cell[0] + j * cell[1] + k * cell[2]
                            if np.dot(vector3, vector) > tol:
                                disconnected.append(vector)
                iv = shortest_vector_index(disconnected)
                vector3 = disconnected[iv]
                layer_structures.append(aselayer)
                layer_indices.append(layer)
            else:
                is_layered = False
    if is_layered:
        newcell = [vector1, vector2, vector3]
        if abs(np.linalg.det(newcell) / np.linalg.det(cell) - 1.0) > 1e-3:
            raise ValueError(
                "An error occurred. The new cell after rotation has a different volume than the original cell"
            )
        rotated_asecell = _update_and_rotate_cell(asecell, newcell, layer_indices)
        # Re-order layers according to their projection
        # on the stacking direction
        vert_direction = np.cross(rotated_asecell.cell[0], rotated_asecell.cell[1])
        vert_direction /= np.linalg.norm(vert_direction)
        stack_proj = [
            np.dot(layer.positions, vert_direction).mean()
            for layer in [rotated_asecell[il] for il in layer_indices]
        ]
        stack_order = np.argsort(stack_proj)
        # order layers with increasing coordinate along the stacking direction
        layer_indices = [layer_indices[il] for il in stack_order]

        # Move the atoms along the third lattice vector so that
        # the first layer has zero projection along the vertical direction
        trans_vector = -(
            stack_proj[stack_order[0]]
            / np.dot(vert_direction, rotated_asecell.cell[2])
            * rotated_asecell.cell[2]
        )
        rotated_asecell.translate(trans_vector)

        # I don't return the 'layer_structures' because there the atoms are moved
        # from their positions and the z axis lenght might not be appropriate
        final_layered_structures = [
            rotated_asecell[this_layer_indices] for this_layer_indices in layer_indices
        ]
    else:
        rotated_asecell = None

    if not is_layered:
        aselayer = None
    return is_layered, final_layered_structures, layer_indices, rotated_asecell


def layers_match(layers, ltol=0.2, stol=0.3, angle_tol=5.0):
    """
    Compares all layers in the material
    layers:: list of ASE structures corresponding to layers
    ltol:: tolerance on cell length 
    stol:: tolerance on atomic site positions
    angle_tol:: tolerance on cell angles
    """
    # instance of the adaptor to convert ASE structures to pymatgen format
    adaptor = AseAtomsAdaptor()

    # Create an instance of Structure Matcher with the given tolerances
    sm = StructureMatcher(ltol, stol, angle_tol)
    # Translate the refence layer (first) from ASE to pymatgen format
    ase_reflayer = layers[0].copy()
    ase_reflayer.cell[2] = np.array([0, 0, 2 * ase_reflayer.cell[2, 2]])
    ref_layer = adaptor.get_structure(ase_reflayer)
    # Initialize to true the variable saying if all layers are identical
    all_match = True
    for this_layer in layers[1:]:
        aselayer = this_layer.copy()
        aselayer.cell[2] = np.array([0, 0, 2 * aselayer.cell[2, 2]])
        # Translate layer from ASE to pymatgen format
        layer = adaptor.get_structure(aselayer)
        # If the layer does not match the refence one set to false all_match
        if not sm.fit(ref_layer, layer):
            all_match = False
        # else:
        #    str1, str2, fu, s1_supercell = sm._preprocess(ref_layer,layer)
        #    print (sm._strict_match(str1,str2,fu,s1_supercell,break_on_match=False))
    return all_match


def check_neighbors(idx, neighbor_list, asecell, visited, layer):
    """
    Iterative function to get all atoms connected to the idx-th atom

    :param idx: the index of the atom whose neighbors are checked
    :param neighbor_list: the neighbor list object provided by ASE
    :param asecell: the ASE structure
    :param visited: the list of visited sites
    :param layer: a list with atoms belonging to the current layer
    """
    visited.append(idx)
    layer.append(idx)
    indeces, offsets = neighbor_list.get_neighbors(idx)
    for ref, offset in zip(indeces, offsets):
        if ref not in visited:
            if not all(offset == np.array([0, 0, 0])):
                asecell.positions[ref] += np.dot(offset, asecell.cell)
                neighbor_list.update(asecell)
            check_neighbors(ref, neighbor_list, asecell, visited, layer)


def _update_and_rotate_cell(asecell, newcell, layer_indices):
    """
    Update the cell according to the newcell provided,
    and then rotate it so that the first two lattice vectors are in the 
    x-y plane. Atomic positions are refolded moving each layer rigidly.
    """
    asecell.set_cell(newcell)
    normal_vec = np.cross(newcell[0], newcell[1])
    asecell.rotate(v=normal_vec, a=[0, 0, 1], center=(0, 0, 0), rotate_cell=True)
    # it needs to be done twice because of possible bugs in ASE
    normal_vec = np.cross(asecell.cell[0], asecell.cell[1])
    asecell.rotate(v=normal_vec, a=[0, 0, 1], center=(0, 0, 0), rotate_cell=True)
    cell = asecell.cell
    # if the first two lattice vectors have equal magnitude and form
    # a 60deg angle, change the second so that the angle becomes 120
    if (abs(np.linalg.norm(cell[0]) - np.linalg.norm(cell[1])) < 1e-6) and (
        abs(np.dot(cell[0], cell[1]) / np.dot(cell[0], cell[0]) - 0.5) < 1e-3
    ):
        cell[1] -= cell[0]
    asecell.set_cell(cell)
    # finally rotate the first cell vector along x
    angle = np.arctan2(cell[0, 1], cell[0, 0]) * 180 / np.pi
    asecell.rotate(-angle, v=[0, 0, 1], center=(0, 0, 0), rotate_cell=True)
    # Wrap back in the unit cell each layer separately
    for layer in layer_indices:
        # projection of the atomic positions of the layer along the third axis
        proj = np.dot(asecell.positions[layer], [0, 0, 1])
        if len(layer_indices) == 1:
            # If there is only a single layer, center the atomic positions
            asecell.positions[layer] -= (
                proj.mean() / asecell.cell[2, 2] * asecell.cell[2]
            )
        else:
            # move back the vertical position of the layer within the cell
            asecell.positions[layer] -= (
                np.floor(proj.mean() / asecell.cell[2, 2]) * asecell.cell[2]
            )
    # fix also the inplane component of the positions
    asecell.pbc = [True, True, False]
    asecell.positions = asecell.get_positions(wrap=True)
    asecell.pbc = [True, True, True]
    return asecell


def get_transformation_center(rotation, transl, asecell, num_layers):
    """
    Starting from the rotation matrix 'rotation', identifies the part 
    of the corresponding fractional translation 'transl' which is associated
    with the fact that 'rotation' should not be performed around the origin
    but around a different position, returned in the vector 'center'
    """
    # First we need the rank of the xy part of 1-rotation,
    # and we do it to avoid numerical instabilities using the eigenvalues
    eigs = np.linalg.eigvals(np.identity(2) - rotation[:2, :2])
    if np.all(abs(eigs) < 1e-5):
        # if the rank is zero the transformation is simply the identity in the plane
        # and don't need to further specify around which point the transformation is performed
        center = np.zeros(3)
    elif np.all(abs(eigs) > 1e-5):
        # if the rank is 2, the transformation is associated with a rotation, so we can take the
        # translation to be purely vertical and interpret parallel components of this_tr as
        # identifing the center around which the rotation has to be performed
        center = np.append(
            np.linalg.solve(np.identity(2) - rotation[:2, :2], transl[:2]), [0.0]
        )
    else:
        # if the rank is 1, we have a mirror in the plane, so if this_tr has a component orthogonal
        # to the mirror, we can associate it with a center different from the origin,
        # while the component parallel to the mirror is a true "glide" translation
        center = np.append(
            np.dot(np.linalg.pinv(np.identity(2) - rotation[:2, :2]), transl[:2]),
            [0.0],
        )

    # If the transformation flips z, we consider deviations of the vertical component of this_tr
    # from simply the interlayer separation as a result of a center of the flipping trans   formation
    # which is not around the origin (important in "dimerized" cases)
    if rotation[2, 2] < 0:
        center[2] = (transl[2] - asecell.cell[2, 2] / num_layers) / 2.0
    return center


def check_transformation(rotation, transl, frac_tr, asecell, num_layers):
    """
    Check if the rotational part 'rotation' and the corresponding translation
    'transl' satisfy a complex condition which is needed to guarantee that 
    the coincidence operation works for all 'num_layers' layers in the cell
    'asecell'
    """
    # In order to work for all layers the transformation this_rot, this_tr
    # should satisfy a complex condition that involves the following matrix
    matrix = np.zeros((3, 3))
    for il in range(num_layers):
        matrix += np.linalg.matrix_power(rotation, il)
    # and a vector along the stacking direction
    vec = np.array([0.0, 0.0, asecell.cell[2, 2] / num_layers])
    # Return a boolean that says if the complex condition is satisfied
    return np.all(
        abs(
            (
                np.dot(
                    np.dot(matrix, transl - vec)
                    + num_layers * vec
                    - frac_tr
                    - asecell.cell[2],
                    np.linalg.inv(asecell.cell),
                )
                + 1e-12
            )
            % 1
        )
        < 1e-5
    )


def get_fractional_translation(rotation, power, spg):
    """
    Check if the operation 'rotation' elevated to the power 'power'
    is among the symmetry operations in the spacegroup 'spg' and 
    return the corresponding fractional translation 'frac_tr'
    """
    # We compute the matrix power
    power_mat = np.linalg.matrix_power(rotation, power)
    # and check that it corresponds to a symmetry operation,
    # for which we need the fractional translation
    frac_tr = None
    for op in spg.get_symmetry_operations(cartesian=True):
        if np.allclose(op.affine_matrix[0:3][:, 0:3], power_mat, rtol=1e-5):
            frac_tr = op.affine_matrix[0:3][:, 3]
    return frac_tr


def find_common_transformation(
    asecell, layer_indices, ltol=0.05, stol=0.05, angle_tol=2.0
):  # pylint: disable=too-many-arguments,too-many-locals,too-many-branches,too-many-statements
    """
    Given an input structure, in ASE format, and the list with 
    the indices of atoms belonging to each layer, determine
    if there exists a common transformation that brings one
    layer to the next.

    :note: it MUST receive the layers already rearranged so that they are ordered
        along the stacking axis, and with all atoms nearby (i.e., when removing the PBC
        along the third axis, I should still see the layer and not it broken in two or more parts).
        This is performed by the function `find_layers`.

    :param asecell: ASE structure of the bulk, where the first two 
              lattice vectors have been re-oriented to lie 
              in the plane of the layers
    :param layer_indices: list of lists containing the indices of the
                    atoms belonging to each layer
    :param ltol: tolerance on cell length 
    :param stol: tolerance on atomic site positions
    :param angle_tol: tolerance on cell angles
    :return: a tuple of length three: either (rot, transl, None) if there is a common transformation,
        or (None, None, message) if a common transformation could not be found.
        IMPORTANT: the code will try to find a transformation matrix so that rot[2,2] > 0, if it exists.
        If it does not find it, and it returns rot[2,2] < 0, it means it's a category III material (see
        definition in the text). Otherwise, it's either category I or II depending on the monolayer symmetry).
    """
    # instance of the adaptor to convert ASE structures to pymatgen format
    adaptor = AseAtomsAdaptor()

    # Create an instance of Structure Matcher with the given tolerances
    sm = StructureMatcher(ltol, stol, angle_tol, primitive_cell=False)

    # Number of layers
    num_layers = len(layer_indices)
    # If there is only one layer, the transformation is
    # simply a translation along the third axis
    if num_layers == 1:
        return np.eye(3), asecell.cell[2], np.zeros(3), None

    # If we are here, there are at least two layers
    # First check that all layers are identical
    layers = [asecell[layer] for layer in layer_indices]
    if not layers_match(layers, ltol=ltol, stol=stol, angle_tol=angle_tol):
        return None, None, None, "Layers are not identical"

    # Layers are already ordered according to their
    # projection along the stacking direction
    # we start by comparing the first and second layer
    layer0 = layers[0].copy()
    layer0.cell[2] = [0, 0, 2 * asecell.cell[2, 2]]
    layer1 = layers[1].copy()
    layer1.cell[2] = [0, 0, 2 * asecell.cell[2, 2]]
    str0 = adaptor.get_structure(layer0)
    str1 = adaptor.get_structure(layer1)
    # This is the transformation that brings layer0 onto layer1
    # it is a tuple with a supercell matrix, a translation vector, and the indices
    # of how atoms are rearranged
    transformation01 = sm.get_transformation(str1, str0)

    # There are still cases that, even if layers_match was OK, here we get `None` for transformation.
    # Probably the difference with the code above is in the thresholds and/or in the way the pymatgen
    # code internally implements it. Note: probably we could skip the call to `layers_match` above
    # and just keep the logic below!
    # To avoid crashes, we cope with this here
    if transformation01 is None:
        return None, None, None, "No transformation to match first and second layer"

    # define the common lattice of both layers (which is the one of the bulk)
    # we use twice the same "common lattice" because they are identical in our case
    # in general we should have str0.lattice and str1.lattice (not necessarily in this order)
    common_lattice = str0.lattice
    # find the expression of the rotation in the common lattice
    rot01 = np.linalg.solve(
        np.dot(transformation01[0], common_lattice.matrix), common_lattice.matrix
    )
    # translation vector in Cartesian coordinates
    tr01 = np.matmul(common_lattice.matrix.T, transformation01[1])
    # this is the "symmetry" operation that brings layer0 into layer1
    op01 = SymmOp.from_rotation_and_translation(rot01, tr01)

    # While on the x-y plane we are OK if we find a periodic image, on z we want to
    # drop periodic boundary conditions, so finding a periodic image (using the periodicity
    # of the bulk) is not OK.
    # We therefore check if we can identify the same translation along z for all atoms
    # Note that I only take the z coordinate (last column); this is in angstrom
    required_z_shift_per_atom = (
        layers[1].positions
        - op01.operate_multi(layers[0].positions)[transformation01[2]]
    )[:, 2]
    # Note however that if the layers are not properly defined with all atoms closeby,
    # The values of this array might not be all identical.
    # E.g. if atoms of the same layer are not closeby unless one considers PBC.

    z_shift = required_z_shift_per_atom[0]
    for atom_idx in range(1, len(required_z_shift_per_atom)):
        # NOTE: This test is going to work because the function called before this
        # already reorganised layers to have all atoms close to each other
        assert np.abs(z_shift - required_z_shift_per_atom[atom_idx]) < SYMPREC

<<<<<<< HEAD
    # Get the spacegroup of the monolayer (useful below)
    spg_mono = SpacegroupAnalyzer(adaptor.get_structure(layer0), symprec=SYMPREC)
=======
    # Get the spacegroup of the bulk (useful below)
    spg_bulk = SpacegroupAnalyzer(adaptor.get_structure(asecell), symprec=SYMPREC)
    spg_monolayer = SpacegroupAnalyzer(
        adaptor.get_structure(layers[0]), symprec=SYMPREC
    )
>>>>>>> 1ade64fc
    # If the transformation involves a flip in the z-direction
    # we check if, by combining it with a symmetry of the monolayer,
    # we get a transformation that does NOT flip z
    # As soon as I find one, I replace tr01, rot01 and op01 (the combination of tr01 and rot01)
    # with those we found, so that the axis is not flipped and transformation01[0][2, 2] > 0
    if transformation01[0][2, 2] < 0:
        for op in spg_mono.get_symmetry_operations(cartesian=True):
            affine_prod = np.dot(op01.affine_matrix, op.affine_matrix)
            if affine_prod[2, 2] > 0:
                tr01 = affine_prod[0:3][:, 3]
                rot01 = affine_prod[0:3][:, 0:3]
                op01 = SymmOp.from_rotation_and_translation(rot01, tr01)
                break

    # Here, there are now two options:
    # - I couldn't find any operation: then I still have transformation01[0][2, 2] < 0
    #   and I will categorize it as category III
    # - I could find it, then transformation01[0][2, 2] > 0 and it's either category I or II
    #   (depending on the monolayer symmetry)
    #   It could also be category III in weird cases like identical layers that are invariant
    #   under z -> -z but with two alternating interlayer distances, i.e. "dimerized"

    # I now use op01 to check if, with op01, I can bring each layer onto the next,
    # and layer num_layers onto num_layers+1, i.e. the first one + the third lattice vector
    # If op01 does not work we might need to combine it with symmetry operations of the monolayer
    # before concluding that the system is not a MDO polytype
    # print(op01)

<<<<<<< HEAD
    for symop in sorted(
        spg_mono.get_symmetry_operations(cartesian=True),
        key=lambda op: -op.affine_matrix[2, 2],
    ):
        # We sort the symmetry operations of the monolayer so that the ones that
        # do NOT flip z are considered first.
        # Indeed in principles operations that flip z should be possible
=======
    for symop in spg_monolayer.get_symmetry_operations(cartesian=True):
        # symmetry operations of the monolayer that flip z are possible
>>>>>>> 1ade64fc
        # only in category I, but would result in a coincidence operation
        # that flip z, which is not necessary in this case (category I), as in this case
        # we'll find another one that does the same job without flipping, so we could even skip these operations.
        # (also because we want to give the guarantee that, if symop.affine_matrix[2, 2] < 0, then we are
        # in category III)
        # Still, operations that flip z could be relevant in some weird cases of category III, called "dimerized" above
        # So that in the end we will find a coincidence operation that flips z even if op01 did not
        # combine the coincidence operation with the
        affine_prod = np.dot(op01.affine_matrix, symop.affine_matrix)
        this_rot = affine_prod[0:3][:, 0:3]
        this_tr = affine_prod[0:3][:, 3]
        # The coincidence operation, elevated to the number of layers,
        # should be a symmetry operation of the monolayer, and we need the
        # corresponding fractional translation
        frac_tr = get_fractional_translation(this_rot, num_layers, spg_mono)
        if frac_tr is None:
            found_common = False
            continue

        # Check if the coincidence operation satisfies a complex condition, implemented
        # in 'check_transformation'. If not, there is no need to continue
        # with this transformation
        if not check_transformation(this_rot, this_tr, frac_tr, asecell, num_layers):
            found_common = False
            continue

        # If the condition is instead satisfied, we can continue and decompose the translation
        # vector this_tr, into a component which is just associated with the fact that
        # the coincidence operation has to be performed around a point this_tr0 different from the origin
        # and true traslation, which is either purely vertical or has a component invariant
        # under the coincidence transormation (e.g. a component parallel to a mirror plane)
        this_tr0 = get_transformation_center(this_rot, this_tr, asecell, num_layers)

        # Once we have identified possible component associated with a non-trivial center of the
        # coincidence operation, this_tr0, we can subtract it from this_tr to obtain the true translation
        this_tr -= np.dot(np.identity(3) - this_rot, this_tr0)

        # The coincidence operation is then defined in terms of this_tr only
        this_op = SymmOp.from_rotation_and_translation(this_rot, this_tr)

        # It is also useful to define a vector along the stacking direction
        vec = np.array([0.0, 0.0, asecell.cell[2, 2] / num_layers])

        found_common = True
        # NOTE: here we start from layer ZERO! The reason is that we want to
        # double check that now that we made a combination with a symmetry operation,
        # we still send layer 1 into layer 2.
        # So we want to check that case as well.
        for il in range(0, num_layers):
            # We need to copy the layers as we'll change them in place
            layer0 = layers[il].copy()
            layer1 = layers[(il + 1) % num_layers].copy()
<<<<<<< HEAD
            # translate back the two layers to put at the origin the
            # center around which we want to perform the coincidence operation
            # if layer1 is the layer num_layer + 1 we need to translate it
            # by a full lattice vector
            layer0.translate(-il * vec - this_tr0)
            layer1.translate(
                (
                    -il * vec
                    - this_tr0
                    + np.floor((il + 1.0) / num_layers) * asecell.cell[2]
                )
            )
=======
            # if layer1 is the layer num_layer + 1 we need to translate it
            # by a full lattice vector
            layer1.translate((+np.floor((il + 1.0) / num_layers) * asecell.cell[2]))
>>>>>>> 1ade64fc
            # the transformed positions of the atoms in the first layer
            pos0 = this_op.operate_multi(layer0.positions)

            if op01.affine_matrix[2, 2] < 0:
                # We are in category III
                # I first compute the thickness of a pair of layers
                double_layer_thickness = asecell.cell[2, 2] * 2 / num_layers
                # For category III, the operation that sends 0 -> 1 will then flip 1
                # back to zero (up to a translation).
                # Therefore, to go from 1 to 2, one has to add an upward (z) translation of 2
                # layers after applying the operation (and indeed for category III,
                # the bilayer thickness is well defined, while for a single layer it is not).
                # Similarly, the same operation will send layer number 2 to the bottom
                # (to position "-1"), and this time we will need a shift of
                # (2 * the double layer thickness) to translate it back from -1 to 3.
                # And so on: we need in general to apply a translation of
                # double_layer_thickness * il (where il = layer_index)
                pos0[:, 2] += double_layer_thickness * il
            # that should be identical to the ones of the second layer
            pos1 = layer1.positions
            # we already know from above that the species in each layer are identical
            # so we take the set of the ones in the first layer
            for an in set(layer0.get_chemical_symbols()):
                # check, species by species, that the atomic positions are identical
                # up to a threshold
                # The second variable would be the mapping, but I'm not using it
                distance, _ = are_same_except_order(
                    np.array(
                        [
                            _[0]
                            for _ in zip(pos0, layer0.get_chemical_symbols())
                            if _[1] == an
                        ]
                    ),
                    np.array(
                        [
                            _[0]
                            for _ in zip(pos1, layer1.get_chemical_symbols())
                            if _[1] == an
                        ]
                    ),
                    common_lattice.matrix,
                )
                # if the distance for any of the atoms of the given species
                # is larger than the threshold the transformation is not the same
                # between all consecutive layers
                found_common = found_common and distance.max() < stol
                # if this transformation does not work it is useless con continue with
                # other species of this layer
                if not found_common:
                    break
            # if this transformation does not work it is useless con continue with
            # subsequent layers
            if not found_common:
                break
        # if the transformation works, no need to test additional transformations
        if found_common:
            break
    if not found_common:
        return (
            None,
            None,
            None,
            "The transformation between consecutive layers is not always the same",
        )
    return this_rot, this_tr, this_tr0, None<|MERGE_RESOLUTION|>--- conflicted
+++ resolved
@@ -425,16 +425,8 @@
         # already reorganised layers to have all atoms close to each other
         assert np.abs(z_shift - required_z_shift_per_atom[atom_idx]) < SYMPREC
 
-<<<<<<< HEAD
     # Get the spacegroup of the monolayer (useful below)
     spg_mono = SpacegroupAnalyzer(adaptor.get_structure(layer0), symprec=SYMPREC)
-=======
-    # Get the spacegroup of the bulk (useful below)
-    spg_bulk = SpacegroupAnalyzer(adaptor.get_structure(asecell), symprec=SYMPREC)
-    spg_monolayer = SpacegroupAnalyzer(
-        adaptor.get_structure(layers[0]), symprec=SYMPREC
-    )
->>>>>>> 1ade64fc
     # If the transformation involves a flip in the z-direction
     # we check if, by combining it with a symmetry of the monolayer,
     # we get a transformation that does NOT flip z
@@ -463,7 +455,6 @@
     # before concluding that the system is not a MDO polytype
     # print(op01)
 
-<<<<<<< HEAD
     for symop in sorted(
         spg_mono.get_symmetry_operations(cartesian=True),
         key=lambda op: -op.affine_matrix[2, 2],
@@ -471,10 +462,6 @@
         # We sort the symmetry operations of the monolayer so that the ones that
         # do NOT flip z are considered first.
         # Indeed in principles operations that flip z should be possible
-=======
-    for symop in spg_monolayer.get_symmetry_operations(cartesian=True):
-        # symmetry operations of the monolayer that flip z are possible
->>>>>>> 1ade64fc
         # only in category I, but would result in a coincidence operation
         # that flip z, which is not necessary in this case (category I), as in this case
         # we'll find another one that does the same job without flipping, so we could even skip these operations.
@@ -527,7 +514,6 @@
             # We need to copy the layers as we'll change them in place
             layer0 = layers[il].copy()
             layer1 = layers[(il + 1) % num_layers].copy()
-<<<<<<< HEAD
             # translate back the two layers to put at the origin the
             # center around which we want to perform the coincidence operation
             # if layer1 is the layer num_layer + 1 we need to translate it
@@ -540,11 +526,6 @@
                     + np.floor((il + 1.0) / num_layers) * asecell.cell[2]
                 )
             )
-=======
-            # if layer1 is the layer num_layer + 1 we need to translate it
-            # by a full lattice vector
-            layer1.translate((+np.floor((il + 1.0) / num_layers) * asecell.cell[2]))
->>>>>>> 1ade64fc
             # the transformed positions of the atoms in the first layer
             pos0 = this_op.operate_multi(layer0.positions)
 
